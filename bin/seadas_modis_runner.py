--- conflicted
+++ resolved
@@ -1,11 +1,12 @@
 #!/usr/bin/env python
 # -*- coding: utf-8 -*-
 
-# Copyright (c) 2016 - 2019 PyTroll
+# Copyright (c) 2016 - 2021 PyTroll
 
 # Author(s):
 
-#   Adam.Dybbroe <adam.dybbroe@smhi.se>
+#   Adam Dybbroe <Firstname.Lastname@smhi.se>
+#   Trygve Aspenes, MET Norway
 
 # This program is free software: you can redistribute it and/or modify
 # it under the terms of the GNU General Public License as published by
@@ -149,16 +150,8 @@
         self.queue.put(None)
 
     def run(self):
-<<<<<<< HEAD
-
-        with posttroll.subscriber.Subscribe('receiver', [
-                'PDS/0',
-        ], True) as subscr:
-
-=======
         subscribe_topics = OPTIONS.get('subscribe_topics', '/XL-TERRA-ISP,/XL-AQUA-ISP').split(',')
         with posttroll.subscriber.Subscribe('', subscribe_topics, True) as subscr:
->>>>>>> d6262dba
             for msg in subscr.recv(timeout=90):
                 if not self.loop:
                     break
@@ -173,7 +166,7 @@
             return False
         if msg.type not in ('file', 'collection', 'dataset'):
             return False
- 
+
         urlobj = urlparse(msg.data['uri'])
         server = urlobj.netloc
         url_ip = socket.gethostbyname(urlobj.netloc)
@@ -336,23 +329,12 @@
     to_send['type'] = 'HDF4'
     to_send['sensor'] = 'modis'
 
-<<<<<<< HEAD
     station = OPTIONS.get('station', 'unknown')
     message = Message(
         '/'.join(('', str(to_send['format']),
                   str(to_send['data_processing_level']), station, MODE, 'polar'
                   'direct_readout')), mtype, to_send).encode()
-=======
-    location = OPTIONS.get('location', 'norrköping')
-    message = Message('/'.join(('',
-                                str(to_send['format']),
-                                str(to_send['data_processing_level']),
-                                location,
-                                MODE,
-                                'polar'
-                                'direct_readout')),
-                      mtype, to_send).encode()
->>>>>>> d6262dba
+
     return message
 
 
@@ -383,10 +365,7 @@
 
         path, fname = os.path.split(urlobj.path)
         LOG.debug("path " + str(path) + " filename = " + str(fname))
-<<<<<<< HEAD
-        if fname.startswith(MODISFILE_TERRA_PRFX) and fname.endswith(
-                '001.PDS'):
-=======
+
         if 'modisfile_terra_prfx' in OPTIONS:
             modisfile_terra_prfx = OPTIONS['modisfile_terra_prfx']
         else:
@@ -400,7 +379,7 @@
         LOG.debug("modisfile_terra_prfx {}".format(modisfile_terra_prfx))
         LOG.debug("modisfile_terra_postfx {}".format(modisfile_terra_postfx))
         if fname.startswith(modisfile_terra_prfx) and fname.endswith(modisfile_terra_postfx):
->>>>>>> d6262dba
+
             # Check if the file exists:
             if not os.path.exists(urlobj.path):
                 LOG.warning("File is reported to be dispatched " +
@@ -410,16 +389,6 @@
             eosfiles[sceneid]['modisfile'] = urlobj.path
             eosfiles[sceneid]['packetfile'] = ''
 
-<<<<<<< HEAD
-    elif (message.data['platform_name'] == "EOS-Aqua"
-          and message.data['sensor'] in ['modis', 'gbad']):
-
-        path, fname = os.path.split(urlobj.path)
-        LOG.debug("path " + str(path) + " filename = " + str(fname))
-        if ((fname.find(MODISFILE_AQUA_PRFX) == 0
-             or fname.find(PACKETFILE_AQUA_PRFX) == 0)
-                and fname.endswith('001.PDS')):
-=======
     elif (message.data['platform_name'] == "EOS-Aqua" and
           all([s in ['modis', 'gbad'] for s in sensor])):
 
@@ -449,7 +418,7 @@
         if ((fname.find(modisfile_aqua_prfx) == 0 or
              fname.find(packetfile_aqua_prfx) == 0) and (fname.endswith(modisfile_aqua_postfx) or
                                                          fname.endswith(packetfile_aqua_postfx))):
->>>>>>> d6262dba
+
             # Check if the file exists:
             if not os.path.exists(urlobj.path):
                 LOG.warning("File is reported to be dispatched " +
@@ -519,13 +488,7 @@
     LOG.info("eph-file = " + eph_file)
 
     wrapper_home = SPA_HOME + "/wrapper/gbad"
-<<<<<<< HEAD
-    cmdl = [
-        "%s/run" % wrapper_home, "aqua.gbad.pds", packetfile, "aqua.gbad_att",
-        att_file, "aqua.gbad_eph", eph_file, "configurationfile",
-        spa_config_file
-    ]
-=======
+
     cmdl = ["%s/run" % wrapper_home, "aqua.gbad.pds",
             packetfile, "aqua.gbad_att", att_file,
             "aqua.gbad_eph", eph_file
@@ -538,7 +501,6 @@
         LOG.warning("SPA config file: {} does not exist. Skip this."
                     "If this is not what you want, fix your config".format(spa_config_file))
 
->>>>>>> d6262dba
     LOG.info("Command: " + str(cmdl))
     # Run the command:
     modislvl1b_proc = Popen(
@@ -811,20 +773,7 @@
                         mod01files[0])
 
         LOG.info("Level-1 filename: " + str(mod01_file))
-<<<<<<< HEAD
-        modisl1_home = os.path.join(SEADAS_HOME, "ocssw/run/scripts")
-        cmdl = [
-            "%s/modis_L1A.py" % modisl1_home, "--verbose",
-            "--mission=%s" % mission,
-            "--startnudge=%d" % startnudge,
-            "--stopnudge=%d" % endnudge,
-            "-o%s" % (os.path.basename(mod01_file)), scene['modisfilename']
-        ]
-
-        LOG.debug("Run command: " + str(cmdl))
-        modislvl1b_proc = Popen(
-            cmdl, shell=False, cwd=working_dir, stderr=PIPE, stdout=PIPE)
-=======
+
         modisl1_home = os.path.join(SEADAS_HOME, "ocssw/scripts")
         cmdl = ["%s/modis_L1A.py" % modisl1_home,
                 "--verbose",
@@ -839,7 +788,6 @@
         modislvl1b_proc = Popen(cmdl, shell=False,
                                 cwd=working_dir,
                                 stderr=PIPE, stdout=PIPE, env=my_env)
->>>>>>> d6262dba
 
         while True:
             line = modislvl1b_proc.stdout.readline()
@@ -855,15 +803,9 @@
 
         modislvl1b_proc.poll()
         modislvl1b_status = modislvl1b_proc.returncode
-<<<<<<< HEAD
-        LOG.debug("Return code from modis lvl-1a processing = " +
-                  str(modislvl1b_status))
-        if modislvl1b_status != 0:
-=======
         LOG.debug(
             "Return code from modis lvl-1a processing = " + str(modislvl1b_status))
         if modislvl1b_status != 0 and modislvl1b_status is not None:
->>>>>>> d6262dba
             LOG.error("Failed in the Terra/Aqua MODIS level-1 processing!")
             return None
 
@@ -880,7 +822,8 @@
 
         if mission == 'A':
             # Get ephemeris and attitude names
-            attitude, ephemeris = run_aqua_gbad(obstime, end_time, orbit_number, process_time=process_time, uid=uid, ftype=ftype)
+            attitude, ephemeris = run_aqua_gbad(obstime, end_time, orbit_number,
+                                                process_time=process_time, uid=uid, ftype=ftype)
             if not attitude or not ephemeris:
                 LOG.error(
                     "Failed producing the attitude and/or the ephemeris file(s)"
@@ -894,21 +837,6 @@
         # Mission A: modis_GEO.py --verbose --enable-dem
         # --disable-download -a aqua.att -e aqua.eph $level1a_file
         if mission == 'T':
-<<<<<<< HEAD
-            cmdl = [
-                "%s/modis_GEO.py" % modisl1_home, "--verbose", "--enable-dem",
-                "--entrained", "--disable-download",
-                "-o%s" % (os.path.basename(mod03_file)), mod01_file
-            ]
-        else:
-            cmdl = [
-                "%s/modis_GEO.py" % modisl1_home, "--verbose", "--enable-dem",
-                "--disable-download",
-                "-a%s" % attitude,
-                "-e%s" % ephemeris,
-                "-o%s" % (os.path.basename(mod03_file)), mod01_file
-            ]
-=======
             cmdl = ["%s/modis_GEO.py" % modisl1_home,
                     "--verbose",
                     # "--enable-dem", "--entrained", "--disable-download",
@@ -924,7 +852,6 @@
                     "-e%s" % ephemeris,
                     "-o%s" % (os.path.basename(mod03_file)),
                     mod01_file]
->>>>>>> d6262dba
 
         LOG.debug("Run command: %s", str(cmdl))
         modislvl1b_proc = Popen(
@@ -989,15 +916,10 @@
 
         modislvl1b_proc.poll()
         modislvl1b_status = modislvl1b_proc.returncode
-<<<<<<< HEAD
-        LOG.debug("Return code from modis lvl1b processing = " +
-                  str(modislvl1b_status))
-        if modislvl1b_status != 0:
-=======
+
         LOG.debug(
             "Return code from modis lvl1b processing = " + str(modislvl1b_status))
         if modislvl1b_status != 0 and modislvl1b_status is not None:
->>>>>>> d6262dba
             LOG.error("Failed in the Terra level-1 processing!")
             return None
 
@@ -1046,15 +968,14 @@
         else:
             LOG.info("Destriping will not be applied!")
 
-<<<<<<< HEAD
+        # for key in ['mod021km_file',
+        #            'mod02hkm_file',
+        #            'mod02qkm_file']:
+        # metno-adaptions
         for key in [
                 'geo_file', 'mod021km_file', 'mod02hkm_file', 'mod02qkm_file'
         ]:
-=======
-        for key in ['mod021km_file',
-                    'mod02hkm_file',
-                    'mod02qkm_file']:
->>>>>>> d6262dba
+
             fname_orig = os.path.join(working_dir, os.path.basename(retv[key]))
             fname_dest = retv[key]
             if os.path.exists(fname_orig):
